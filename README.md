--- conflicted
+++ resolved
@@ -370,29 +370,14 @@
 For a more in-depth analysis and additional results, refer to the accompanying Jupyter notebook, which we recommend to do
 locally.
 
-### 4.2 BERT for Paraphrase Type Detection
-
-#### **4.2.1 Effectiveness of Pooling Strategies**
- Average pooling was evaluated on two emmbedding strategies: a combined embedding for both sentences, independent embeddings for each sentence. The latter approach was tested with the default logit similarity prediction (concatenating both embeddings) and also with cosine similarity.
- 
-| Pooling Strategy                                     | STS Corr (Max)     |
-|------------------------------------------------------|--------------------|
-| CLS, combined, logit (default)                       | 0.864              |
-| Average, combined, logit                             | 0.867              |
-| Average, independent, logit                          | 0.406              |
-| Average, independent, cosine similarity              | 0.406              |
-
-
-Based on these results, I decided to add the average pooling strategies to the model from phase 1, keeping the combined embedding strategie and the logit similarity prediction.
-
-### 4.3 BART for Paraphrase Generation
-
-#### **4.3.1 Data Overview**
+### 4.2 BART for Paraphrase Generation
+
+#### **4.2.1 Data Overview**
 
 The BART model was trained on the `etpc-paraphrase-train.csv` dataset, which contains 2019 paraphrase pairs. The model was fine-tuned for 3-10 epochs with a batch size of 1-100 and evaluated on the `etpc-paraphrase-dev.csv` and `etpc-paraphrase-generation-test-student` datasets.
 The dev dataset has been generated from the `etpc-paraphrase-train.csv` dataset, by splitting it into 80% training and 20% validation data.
 
-#### **4.3.2 Best Model Performance**
+#### **4.2.2 Best Model Performance**
 
 The best model performance was achieved with the following configuration:
 - **Epochs:** `6`
@@ -412,14 +397,11 @@
     python bart_generation.py --use_gpu
     
 
-#### **4.3.3 PIP Prefix Method**
+#### **4.2.3 PIP Prefix Method**
 
 The Parse-Instructed Prefix (PIP) method was implemented to improve the quality of the generated paraphrases. The PIP method uses a parse tree to guide the generation of syntactically controlled paraphrases. The method was tested with different prefix lengths and methods to determine the optimal configuration for the BART model.
 In simple words, the PIP method uses a prefix to guide the model in generating paraphrases that adhere to the syntactic structure of the input sentence.
 
-<<<<<<< HEAD
-#### **4.3.4 Reinforcement Learning for Paraphrase Generation**
-=======
 Key features of the PrefixModel:
 
 Prefix Addition: A learnable prefix is added to the input embeddings. This prefix acts as a task-specific prompt that guides the model's behavior.
@@ -476,7 +458,6 @@
 
 
 #### **4.2.5 Reinforcement Learning for Paraphrase Generation**
->>>>>>> ef6628d6
 
 Reinforcement Learning (RL) was implemented to further enhance the quality of the generated paraphrases. The RL method uses a reward function to provide feedback to the model during training, encouraging it to generate more accurate and diverse paraphrases based on the reward.
 The reward function for the paraphrase generation model is defined as:
@@ -519,15 +500,11 @@
 $$
 where $(W)$ is the set of unique words in both sentences, and $(\text{tf}(w, s))$ is the term frequency of word $(w)$ in sentence $(s)$.
 
-<<<<<<< HEAD
-#### 4.3.5 Results #### 
-=======
 The training process uses a combination of supervised learning (SL) and reinforcement learning (RL) to optimize the paraphrase generation model. The loss function is a weighted sum of the SL loss and the RL loss.
 $$
 L_{total} = (1 - \alpha) L_{SL} + \alpha L_{RL}
 $$
 #### 4.2.6 Results #### 
->>>>>>> ef6628d6
 
 The best model achieved a penalized BLEU score of 24.211 on the `etpc-paraphrase-dev.csv` dataset. The model was able to generate high-quality paraphrases that closely matched the original sentences. The PIP method and RL training significantly improved the quality of the generated paraphrases, demonstrating the effectiveness of these techniques in enhancing the performance of the BART model.
 
@@ -551,6 +528,21 @@
   - Loss: 0.7631
 
 These results obtained using a subset of the data as the training set and validating on a subset of dev dataset.
+
+### 4.3 BERT for Paraphrase Type Detection
+
+#### **4.3.1 Effectiveness of Pooling Strategies**
+ Average pooling was evaluated on two emmbedding strategies: a combined embedding for both sentences, independent embeddings for each sentence. The latter approach was tested with the default logit similarity prediction (concatenating both embeddings) and also with cosine similarity.
+ 
+| Pooling Strategy                                     | STS Corr (Max)     |
+|------------------------------------------------------|--------------------|
+| CLS, combined, logit (default)                       | 0.864              |
+| Average, combined, logit                             | 0.867              |
+| Average, independent, logit                          | 0.406              |
+| Average, independent, cosine similarity              | 0.406              |
+
+
+Based on these results, I decided to add the average pooling strategie to the model from phase 1, keeping the combined embedding strategie and the logit similarity prediction.
 
 ---
 
