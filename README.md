--- conflicted
+++ resolved
@@ -185,15 +185,13 @@
 This experimentation aimed to identify whether these approaches could provide a more comprehensive 
 representation, thereby improving the model's performance.
 
-<<<<<<< HEAD
-### 1.3 Smoothness-Inducing Adversarial Regularization (SMART)
+### 1.3 Dealing with Data Imbalance
+The task at hand for the BART Paraphrase Type Detection was a multiclass classification problem. Every sentence pair has at least one of seven paraphrase types assigned to them. The dataset is very skewed towards type 2, 6 and 7 paraphrases, which proved to be quite challenging for part 1 of the project, where the model managed to achieve 83.3% accuracy, by overfitting on the dataset. An idea to fix this was implementing class weights into the Loss Function, which give each class a weight depending on their abundance. Less represented classes get higher importance, the trade-off however, would of course be a less accurate model. This approach was improved on by Li et al (2019) in 'Dice Loss for Data-imbalanced NLP Task, which dynamically adjust these weights, using the Dice-Score as a base for a loss function.
+
+### 1.4 Smoothness-Inducing Adversarial Regularization (SMART)
 Smoothness-Inducing Adversarial Regularization (SMART) is a regularization method, which makes the model learn smother boudaries.
 The main principle behind the method is adding small noisy to the input of the model during finetuning, to make the model more generalized
 around the data point *x*<sub>i</sub> and be immune the the small changes in the input.
-=======
-### 1.3 Dealing with Data Imbalance
-The task at hand for the BART Paraphrase Type Detection was a multiclass classification problem. Every sentence pair has at least one of seven paraphrase types assigned to them. The dataset is very skewed towards type 2, 6 and 7 paraphrases, which proved to be quite challenging for part 1 of the project, where the model managed to achieve 83.3% accuracy, by overfitting on the dataset. An idea to fix this was implementing class weights into the Loss Function, which give each class a weight depending on their abundance. Less represented classes get higher importance, the trade-off however, would of course be a less accurate model. This approach was improved on by Li et al (2019) in 'Dice Loss for Data-imbalanced NLP Task, which dynamically adjust these weights, using the Dice-Score as a base for a loss function.
->>>>>>> ed1c5ac6
 
 ## 2. Methodology
 
@@ -597,8 +595,39 @@
 
 Based on these results, I decided to add the average pooling strategie to the model from phase 1, keeping the combined embedding strategie and the logit similarity prediction.
 
-<<<<<<< HEAD
-### 4.4 Smoothness-Inducing Adversarial Regularization (SMART)
+### 4.4 BART for Paraphrase Type Detection
+
+#### **4.4.1 Data Overview**
+
+The BART model was also trained on the `etpc-paraphrase-train.csv` dataset, which contains 2019 paraphrase pairs. The model was fine-tuned  on `etpc-paraphrase-dev.csv` and `etpc-paraphrase-generation-test-student` datasets.
+The dev dataset has been generated from the `etpc-paraphrase-train.csv` dataset, by splitting it into 80% training and 20% validation data.
+#### **4.4.2 The MCC Score**
+The MCC score is defined as:
+$$
+MCC = (TP x TN - FP x FN) \over (\sqrt(TP))
+$$
+
+#### **4.4.3 Impact of Class Weights on accuracy and MMC score**
+| configuration                  |Accuracy             | MCC score          |
+|--------------------------------|---------------------|--------------------|
+| baseline                       | 83.33               | 0.067              |
+| Class weights with baseline    | 61.5                | 0.148              |
+| Best                           | 68.34               | 0.201              |
+
+As predicted, the Accuracy will go down, as a compromise, due to prioritizing the minority class, but is still acceptable. The biggest problem with Class Weight implementation, was that it was very sensitive to bad hyperparamerization, especially when using SophiaG optimizer. The AdamW optimizer performed better on average and was more robust, but choosing a too low or high learning rate or too low batch size can make the model easily collapse.
+
+#### **4.4.4 Overall best MCC score**
+The highest MCC score achieved was **0.201** with the following configuration:
+- **Pooling Strategy:** `Attention`
+- **Extra Context Layer:** `False`
+- **Regularize Context:** `True`
+- **Learning Rate:** `5e-5`
+- **Hidden Dropout Probability:** `0.5`
+- **Batch Size:** `64`
+- **Optimizer:** `AdamW`
+- **Epochs:** `5`
+
+### 4.5 Smoothness-Inducing Adversarial Regularization (SMART)
 
 #### BERT: Paraphrase Detection:
 
@@ -633,39 +662,6 @@
 ```sh
 $ python -u multitask_classifier.py --use_gpu --local_files_only --option finetune --task qqp --hidden_dropout_prob 0.2 --epochs 2 --smart_enabled
 ```
-=======
-### 4.4 BART for Paraphrase Type Detection
-
-#### **4.4.1 Data Overview**
-
-The BART model was also trained on the `etpc-paraphrase-train.csv` dataset, which contains 2019 paraphrase pairs. The model was fine-tuned  on `etpc-paraphrase-dev.csv` and `etpc-paraphrase-generation-test-student` datasets.
-The dev dataset has been generated from the `etpc-paraphrase-train.csv` dataset, by splitting it into 80% training and 20% validation data.
-#### **4.4.2 The MCC Score**
-The MCC score is defined as:
-$$
-MCC = (TP x TN - FP x FN) \over (\sqrt(TP))
-$$
-
-#### **4.4.3 Impact of Class Weights on accuracy and MMC score**
-| configuration                  |Accuracy             | MCC score          |
-|--------------------------------|---------------------|--------------------|
-| baseline                       | 83.33               | 0.067              |
-| Class weights with baseline    | 61.5                | 0.148              |
-| Best                           | 68.34               | 0.201              |
-
-As predicted, the Accuracy will go down, as a compromise, due to prioritizing the minority class, but is still acceptable. The biggest problem with Class Weight implementation, was that it was very sensitive to bad hyperparamerization, especially when using SophiaG optimizer. The AdamW optimizer performed better on average and was more robust, but choosing a too low or high learning rate or too low batch size can make the model easily collapse.
-
-#### **4.4.4 Overall best MCC score**
-The highest MCC score achieved was **0.201** with the following configuration:
-- **Pooling Strategy:** `Attention`
-- **Extra Context Layer:** `False`
-- **Regularize Context:** `True`
-- **Learning Rate:** `5e-5`
-- **Hidden Dropout Probability:** `0.5`
-- **Batch Size:** `64`
-- **Optimizer:** `AdamW`
-- **Epochs:** `5`
->>>>>>> ed1c5ac6
 
 ---
 
