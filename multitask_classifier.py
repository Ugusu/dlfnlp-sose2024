--- conflicted
+++ resolved
@@ -20,11 +20,8 @@
 )
 from evaluation import model_eval_multitask, test_model_multitask
 from optimizer import AdamW, SophiaG
-<<<<<<< HEAD
 from regularization import SMART
-=======
 from utils import PoolingStrategy, OptimizerType
->>>>>>> 06c84e0c
 
 TQDM_DISABLE = False
 
@@ -392,9 +389,6 @@
     model = model.to(device)
 
     lr = args.lr
-<<<<<<< HEAD
-    optimizer = SophiaG(model.parameters(), lr=lr)
-=======
 
     match args.optimizer_type:
         case OptimizerType.ADAMW:
@@ -404,7 +398,6 @@
         case _:
             raise ValueError(f"Unsupported optimizer type: {args.optimizer_type}")
 
->>>>>>> 06c84e0c
     best_dev_acc = float("-inf")
 
     smart_regularizer = None
