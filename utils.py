--- conflicted
+++ resolved
@@ -395,17 +395,6 @@
     return extended_attention_mask
 
 
-<<<<<<< HEAD
-class PoolingStrategy(Enum):
-    CLS = "cls"
-    AVERAGE = "average"
-    MAX = "max"
-    ATTENTION = "attention"
-
-class OptimizerType(Enum):
-    ADAMW = "adamw"
-    SOPHIA = "sophia"
-=======
 class SwiGLU1(nn.Module):
     def __init__(self):
         super(SwiGLU1, self).__init__()
@@ -706,4 +695,13 @@
     tokenizer = AutoTokenizer.from_pretrained("bert-base-uncased")
     masked_tokens = [tokenizer.mask_token if token in important_tokens else token for token in tokens]
     return tokenizer.convert_tokens_to_string(masked_tokens)'''
->>>>>>> bf2ec1e6
+
+class PoolingStrategy(Enum):
+    CLS = "cls"
+    AVERAGE = "average"
+    MAX = "max"
+    ATTENTION = "attention"
+
+class OptimizerType(Enum):
+    ADAMW = "adamw"
+    SOPHIA = "sophia"